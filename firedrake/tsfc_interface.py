--- conflicted
+++ resolved
@@ -11,16 +11,8 @@
 import tempfile
 import collections
 
-<<<<<<< HEAD
 import ufl
-from ufl import Form, as_vector
-from ufl.corealg.map_dag import MultiFunction
-from ufl.algorithms.map_integrands import map_integrand_dags
-from ufl.constantvalue import Zero
-from firedrake.ufl_expr import Argument, TestFunction
-=======
 from ufl import Form
->>>>>>> 825bc6ad
 
 from tsfc import compile_form as tsfc_compile_form
 
